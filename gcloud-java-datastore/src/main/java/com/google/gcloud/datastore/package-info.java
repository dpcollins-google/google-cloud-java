--- conflicted
+++ resolved
@@ -42,31 +42,6 @@
  * KeyFactory keyFactory = datastore.newKeyFactory().kind("keyKind");
  * Key key = keyFactory.newKey("keyName");
  * Entity entity = datastore.get(key);
-<<<<<<< HEAD
- * if (entity == null) {
- *   entity = Entity.builder(key)
- *       .set("name", "John Do")
- *       .set("age", LongValue.builder(100).excludeFromIndexes(true).build())
- *       .set("updated", false)
- *       .build();
- *   datastore.put(entity);
- * } else {
- *   boolean updated = entity.getBoolean("updated");
- *   if (!updated) {
- *     String[] name = entity.getString("name").split(" ");
- *     entity = Entity.builder(entity)
- *         .set("name", name[0])
- *         .set("last_name", StringValue.builder(name[1]).excludeFromIndexes(true).build())
- *         .set("updated", true)
- *         .remove("old_property")
- *         .set("new_property", 1.1)
- *         .build();
- *     datastore.update(entity);
- *   }
- * }
- * } </pre>
- *
-=======
  * if (entity != null) {
  *   System.out.println("Updating access_time for " + entity.getString("name"));
  *   entity = Entity.builder(entity)
@@ -74,12 +49,12 @@
  *       .build();
  *   datastore.update(entity);
  * }} </pre>
->>>>>>> 67472741
  * <p>When using gcloud-java from outside of App/Compute Engine, you have to <a
  * href="https://github.com/GoogleCloudPlatform/gcloud-java#specifying-a-project-id">specify a
  * project ID</a> and
  * <a href="https://github.com/GoogleCloudPlatform/gcloud-java#authentication">provide
  * credentials</a>.
+ *
  * @see <a href="https://cloud.google.com/datastore/">Google Cloud Datastore</a>
  */
 package com.google.gcloud.datastore;