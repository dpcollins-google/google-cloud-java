/*
 * Copyright 2015 Google Inc. All Rights Reserved.
 *
 * Licensed under the Apache License, Version 2.0 (the "License");
 * you may not use this file except in compliance with the License.
 * You may obtain a copy of the License at
 *
 *       http://www.apache.org/licenses/LICENSE-2.0
 *
 * Unless required by applicable law or agreed to in writing, software
 * distributed under the License is distributed on an "AS IS" BASIS,
 * WITHOUT WARRANTIES OR CONDITIONS OF ANY KIND, either express or implied.
 * See the License for the specific language governing permissions and
 * limitations under the License.
 */

package com.google.gcloud.datastore;

import static com.google.gcloud.datastore.BlobValue.of;
import static com.google.gcloud.datastore.BooleanValue.of;
import static com.google.gcloud.datastore.DateTimeValue.of;
import static com.google.gcloud.datastore.DoubleValue.of;
import static com.google.gcloud.datastore.EntityValue.of;
import static com.google.gcloud.datastore.LatLngValue.of;
import static com.google.gcloud.datastore.KeyValue.of;
import static com.google.gcloud.datastore.ListValue.of;
import static com.google.gcloud.datastore.LongValue.of;
import static com.google.gcloud.datastore.NullValue.of;
import static com.google.gcloud.datastore.StringValue.of;

import com.google.common.collect.ImmutableSortedMap;
import com.google.common.collect.Maps;
import com.google.protobuf.InvalidProtocolBufferException;

import java.util.HashMap;
import java.util.List;
import java.util.Map;
import java.util.Objects;
import java.util.Set;

/**
 * A base class for entities (key and properties).
 * An entity is a Google Cloud Datastore persistent data object.
 * An entity holds one or more properties, represented by a name (as {@link String})
 * and a value (as {@link com.google.gcloud.datastore.Value}), and may be associated with a
 * key. For a list of possible values see {@link ValueType}.
 *
 * @see <a href="https://cloud.google.com/datastore/docs/concepts/entities">Google Cloud Datastore
 *     Entities, Properties, and Keys</a>
 */
public abstract class BaseEntity<K extends IncompleteKey> 
    extends Serializable<com.google.datastore.v1beta3.Entity> {

  private static final long serialVersionUID = 8175618724683792766L;

  private final transient ImmutableSortedMap<String, Value<?>> properties;
  private final K key;

  public abstract static class Builder<K extends IncompleteKey, B extends Builder<K, B>> {

    private K key;
    private final Map<String, Value<?>> properties = new HashMap<>();

    Builder() {
    }

    Builder(K key) {
      key(key);
    }

    Builder(BaseEntity<K> entity) {
      this(entity.key, entity);
    }

    Builder(K key, BaseEntity<?> entity) {
      key(key);
      properties(entity.properties);
    }

    protected K key() {
      return key;
    }

    protected Map<String, Value<?>> properties() {
      return properties;
    }

    @SuppressWarnings("unchecked")
    private B self() {
      return (B) this;
    }

    @SuppressWarnings("unchecked")
<<<<<<< HEAD
    protected B fill(com.google.datastore.v1beta3.Entity entityPb) {
=======
    B fill(DatastoreV1.Entity entityPb) {
>>>>>>> 44a1533d
      Map<String, Value<?>> copiedProperties = Maps.newHashMap();
      for (Map.Entry<String, com.google.datastore.v1beta3.Value> entry :
        entityPb.getProperties().entrySet()) {
        copiedProperties.put(entry.getKey(), Value.fromPb(entry.getValue()));
      }
      properties(copiedProperties);
      if (entityPb.hasKey()) {
        key((K) IncompleteKey.fromPb(entityPb.getKey()));
      }
      return self();
    }

    protected B properties(Map<String, Value<?>> properties) {
      this.properties.putAll(properties);
      return self();
    }

    public B key(K key) {
      this.key = key;
      return self();
    }

    /**
     * Clears all the properties.
     */
    public B clear() {
      properties.clear();
      return self();
    }

    /**
     * Removes a property with the given {@code name}.
     */
    public B remove(String name) {
      properties.remove(name);
      return self();
    }

    public B set(String name, Value<?> value) {
      properties.put(name, value);
      return self();
    }

    public B set(String name, String value) {
      properties.put(name, of(value));
      return self();
    }

    public B set(String name, long value) {
      properties.put(name, of(value));
      return self();
    }

    public B set(String name, double value) {
      properties.put(name, of(value));
      return self();
    }

    public B set(String name, boolean value) {
      properties.put(name, of(value));
      return self();
    }

    public B set(String name, DateTime value) {
      properties.put(name, of(value));
      return self();
    }

    public B set(String name, LatLng value) {
      properties.put(name, of(value));
      return self();
    }

    public B set(String name, Key value) {
      properties.put(name, of(value));
      return self();
    }

    public B set(String name, FullEntity<?> value) {
      properties.put(name, of(value));
      return self();
    }

    public B set(String name, List<? extends Value<?>> values) {
      properties.put(name, of(values));
      return self();
    }

    public B set(String name, Value<?> value, Value<?>... other) {
      properties.put(name, of(value, other));
      return self();
    }

    public B set(String name, Blob value) {
      properties.put(name, of(value));
      return self();
    }

    public B setNull(String name) {
      properties.put(name, of());
      return self();
    }

    public abstract BaseEntity<K> build();
  }

  BaseEntity(Builder<K, ?> builder) {
    this.key = builder.key;
    this.properties = ImmutableSortedMap.copyOf(builder.properties);
  }

  BaseEntity(BaseEntity<K> from) {
    this.key = from.key();
    this.properties = from.properties;
  }

  @Override
  public int hashCode() {
    return Objects.hash(key, properties);
  }

  @Override
  public boolean equals(Object obj) {
    if (obj == this) {
      return true;
    }
    if (!(obj instanceof BaseEntity)) {
      return false;
    }
    BaseEntity<?> other = (BaseEntity<?>) obj;
    return Objects.equals(key, other.key)
        && Objects.equals(properties, other.properties);
  }

  /**
   * Returns true if entity has a non-null key.
   */
  public boolean hasKey() {
    return key != null;
  }

  /**
   * Returns the associated key or null if it does not have one.
   */
  public K key() {
    return key;
  }

  /**
   * Returns {@code true} if the entity contains a property with the given {@code name}.
   */
  public boolean contains(String name) {
    return properties.containsKey(name);
  }

  /**
   * Returns the {@link Value} for the given property {@code name}.
   *
   * @throws DatastoreException if not such property
   */
  public <V extends Value<?>> V getValue(String name) {
    @SuppressWarnings("unchecked")
    V property = (V) properties.get(name);
    if (property == null) {
      throw DatastoreException.throwInvalidRequest("No such property %s", name);
    }
    return property;
  }

  /**
   * Returns true if property is an instance of NullValue.
   *
   * @throws DatastoreException if not such property
   */
  public boolean isNull(String name) {
    return getValue(name) instanceof NullValue;
  }


  /**
   * Returns the property value as a string.
   *
   * @throws DatastoreException if not such property
   * @throws ClassCastException if value is not a string
   */
  @SuppressWarnings("unchecked")
  public String getString(String name) {
    return ((Value<String>) getValue(name)).get();
  }

  /**
   * Returns the property value as long.
   *
   * @throws DatastoreException if not such property
   * @throws ClassCastException if value is not a long
   */
  @SuppressWarnings("unchecked")
  public long getLong(String name) {
    return ((Value<Long>) getValue(name)).get();
  }

  /**
   * Returns the property value as a double.
   *
   * @throws DatastoreException if not such property
   * @throws ClassCastException if value is not a double
   */
  @SuppressWarnings("unchecked")
  public double getDouble(String name) {
    return ((Value<Double>) getValue(name)).get();
  }

  /**
   * Returns the property value as a boolean.
   *
   * @throws DatastoreException if not such property
   * @throws ClassCastException if value is not a boolean
   */
  @SuppressWarnings("unchecked")
  public boolean getBoolean(String name) {
    return ((Value<Boolean>) getValue(name)).get();
  }

  /**
   * Returns the property value as a DateTime.
   *
   * @throws DatastoreException if not such property
   * @throws ClassCastException if value is not a DateTime
   */
  @SuppressWarnings("unchecked")
  public DateTime getDateTime(String name) {
    return ((Value<DateTime>) getValue(name)).get();
  }

  /**
   * Returns the property value as a LatLng.
   *
   * @throws DatastoreException if not such property.
   * @throws ClassCastException if value is not a LatLng.
   */
  @SuppressWarnings("unchecked")
  public LatLng getLatLng(String name) {
    return ((Value<LatLng>) getValue(name)).get();
  }

  /**
   * Returns the property value as a Key.
   *
   * @throws DatastoreException if not such property
   * @throws ClassCastException if value is not a Key
   */
  @SuppressWarnings("unchecked")
  public Key getKey(String name) {
    return ((Value<Key>) getValue(name)).get();
  }

  /**
   * Returns the property value as an entity.
   *
   * @throws DatastoreException if not such property
   * @throws ClassCastException if value is not an entity
   */
  @SuppressWarnings("unchecked")
  public <K extends IncompleteKey> FullEntity<K> getEntity(String name) {
    return ((Value<FullEntity<K>>) getValue(name)).get();
  }

  /**
   * Returns the property value as a list of values.
   *
   * @throws DatastoreException if not such property
   * @throws ClassCastException if value is not a list of values
   */
  @SuppressWarnings("unchecked")
  public List<? extends Value<?>> getList(String name) {
    return ((Value<List<? extends Value<?>>>) getValue(name)).get();
  }

  /**
   * Returns the property value as a blob.
   *
   * @throws DatastoreException if not such property
   * @throws ClassCastException if value is not a blob
   */
  @SuppressWarnings("unchecked")
  public Blob getBlob(String name) {
    return ((Value<Blob>) getValue(name)).get();
  }

  /**
   * Returns the properties name.
   */
  public Set<String> names() {
    return properties.keySet();
  }

  ImmutableSortedMap<String, Value<?>> properties() {
    return properties;
  }

  @Override
  Object fromPb(byte[] bytesPb) throws InvalidProtocolBufferException {
    Builder<?, ?> builder = emptyBuilder();
    builder.fill(com.google.datastore.v1beta3.Entity.parseFrom(bytesPb));
    return builder.build();
  }

  protected abstract Builder<?, ?> emptyBuilder();

  @Override
<<<<<<< HEAD
  protected final com.google.datastore.v1beta3.Entity toPb() {
    com.google.datastore.v1beta3.Entity.Builder entityPb = 
        com.google.datastore.v1beta3.Entity.newBuilder();
    Map<String, com.google.datastore.v1beta3.Value> propertiesPb = entityPb.getMutableProperties();
=======
  final DatastoreV1.Entity toPb() {
    DatastoreV1.Entity.Builder entityPb = DatastoreV1.Entity.newBuilder();
>>>>>>> 44a1533d
    for (Map.Entry<String, Value<?>> entry : properties.entrySet()) {
      propertiesPb.put(entry.getKey(), entry.getValue().toPb());
    }
    if (key != null) {
      entityPb.setKey(key.toPb());
    }
    return entityPb.build();
  }
}<|MERGE_RESOLUTION|>--- conflicted
+++ resolved
@@ -21,8 +21,8 @@
 import static com.google.gcloud.datastore.DateTimeValue.of;
 import static com.google.gcloud.datastore.DoubleValue.of;
 import static com.google.gcloud.datastore.EntityValue.of;
+import static com.google.gcloud.datastore.KeyValue.of;
 import static com.google.gcloud.datastore.LatLngValue.of;
-import static com.google.gcloud.datastore.KeyValue.of;
 import static com.google.gcloud.datastore.ListValue.of;
 import static com.google.gcloud.datastore.LongValue.of;
 import static com.google.gcloud.datastore.NullValue.of;
@@ -48,7 +48,7 @@
  * @see <a href="https://cloud.google.com/datastore/docs/concepts/entities">Google Cloud Datastore
  *     Entities, Properties, and Keys</a>
  */
-public abstract class BaseEntity<K extends IncompleteKey> 
+public abstract class BaseEntity<K extends IncompleteKey>
     extends Serializable<com.google.datastore.v1beta3.Entity> {
 
   private static final long serialVersionUID = 8175618724683792766L;
@@ -91,11 +91,7 @@
     }
 
     @SuppressWarnings("unchecked")
-<<<<<<< HEAD
-    protected B fill(com.google.datastore.v1beta3.Entity entityPb) {
-=======
-    B fill(DatastoreV1.Entity entityPb) {
->>>>>>> 44a1533d
+    B fill(com.google.datastore.v1beta3.Entity entityPb) {
       Map<String, Value<?>> copiedProperties = Maps.newHashMap();
       for (Map.Entry<String, com.google.datastore.v1beta3.Value> entry :
         entityPb.getProperties().entrySet()) {
@@ -406,15 +402,10 @@
   protected abstract Builder<?, ?> emptyBuilder();
 
   @Override
-<<<<<<< HEAD
-  protected final com.google.datastore.v1beta3.Entity toPb() {
-    com.google.datastore.v1beta3.Entity.Builder entityPb = 
+  final com.google.datastore.v1beta3.Entity toPb() {
+    com.google.datastore.v1beta3.Entity.Builder entityPb =
         com.google.datastore.v1beta3.Entity.newBuilder();
     Map<String, com.google.datastore.v1beta3.Value> propertiesPb = entityPb.getMutableProperties();
-=======
-  final DatastoreV1.Entity toPb() {
-    DatastoreV1.Entity.Builder entityPb = DatastoreV1.Entity.newBuilder();
->>>>>>> 44a1533d
     for (Map.Entry<String, Value<?>> entry : properties.entrySet()) {
       propertiesPb.put(entry.getKey(), entry.getValue().toPb());
     }
